# Need to fix references to Calculator, reform json, and substitute new tax
# function call
import multiprocessing
from distributed import Client
import os
import json
import time

# from taxcalc import Calculator
from ogzaf.calibrate import Calibration
from ogcore.parameters import Specifications
from ogcore import output_tables as ot
from ogcore import output_plots as op
from ogcore.execute import runner
from ogcore.utils import safe_read_pickle


def main():
    # Define parameters to use for multiprocessing
    client = Client()
    num_workers = min(multiprocessing.cpu_count(), 7)
    print("Number of workers = ", num_workers)

    # Directories to save data
    CUR_DIR = os.path.dirname(os.path.realpath(__file__))
    base_dir = os.path.join(CUR_DIR, "OG-ZAF-Example", "OUTPUT_BASELINE")
    reform_dir = os.path.join(CUR_DIR, "OG-ZAF-Example", "OUTPUT_REFORM")

    """
    ---------------------------------------------------------------------------
    Run baseline policy
    ---------------------------------------------------------------------------
    """
    # Set up baseline parameterization
    p = Specifications(
        baseline=True,
        num_workers=num_workers,
        baseline_dir=base_dir,
        output_base=base_dir,
    )
    # Update parameters for baseline from default json file
    p.update_specifications(
        json.load(
            open(
                os.path.join(
                    CUR_DIR, "..", "ogzaf", "ogzaf_default_parameters.json"
                )
            )
        )
    )
    # Update parameters from calibrate.py Calibration class
    c = Calibration(p)
    updated_params = c.get_dict()
    p.update_specifications(updated_params)

    # Run model
    start_time = time.time()
    runner(p, time_path=True, client=client)
    print("run time = ", time.time() - start_time)

    """
    ---------------------------------------------------------------------------
    Run reform policy
    ---------------------------------------------------------------------------
    """

    # create new Specifications object for reform simulation
    p2 = Specifications(
        baseline=False,
        num_workers=num_workers,
        baseline_dir=base_dir,
        output_base=reform_dir,
    )
    # additional parameters to change
    updated_params_ref = {
<<<<<<< HEAD
        "cit_rate": [[0.35]],
=======
        "cit_rate": [[0.26]],
        "debt_ratio_ss": 1.2,
>>>>>>> 7a7f6c9a
    }
    p2.update_specifications(updated_params_ref)
    # Run model
    start_time = time.time()
    runner(p2, time_path=True, client=client)
    print("run time = ", time.time() - start_time)
    client.close()

    """
    ---------------------------------------------------------------------------
    Save some results of simulations
    ---------------------------------------------------------------------------
    """
    base_tpi = safe_read_pickle(os.path.join(base_dir, "TPI", "TPI_vars.pkl"))
    base_params = safe_read_pickle(os.path.join(base_dir, "model_params.pkl"))
    reform_tpi = safe_read_pickle(
        os.path.join(reform_dir, "TPI", "TPI_vars.pkl")
    )
    reform_params = safe_read_pickle(
        os.path.join(reform_dir, "model_params.pkl")
    )
    ans = ot.macro_table(
        base_tpi,
        base_params,
        reform_tpi=reform_tpi,
        reform_params=reform_params,
        var_list=["Y", "C", "K", "L", "r", "w"],
        output_type="pct_diff",
        num_years=10,
        start_year=base_params.start_year,
    )

    # create plots of output
    op.plot_all(
        base_dir, reform_dir, os.path.join(CUR_DIR, "OG-ZAF_example_plots")
    )

    print("Percentage changes in aggregates:", ans)
    # save percentage change output to csv file
    ans.to_csv("ogzaf_example_output.csv")


if __name__ == "__main__":
    # execute only if run as a script
    main()<|MERGE_RESOLUTION|>--- conflicted
+++ resolved
@@ -73,12 +73,8 @@
     )
     # additional parameters to change
     updated_params_ref = {
-<<<<<<< HEAD
-        "cit_rate": [[0.35]],
-=======
         "cit_rate": [[0.26]],
         "debt_ratio_ss": 1.2,
->>>>>>> 7a7f6c9a
     }
     p2.update_specifications(updated_params_ref)
     # Run model
